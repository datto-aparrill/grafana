--- conflicted
+++ resolved
@@ -274,11 +274,6 @@
 
     return {
       state: done ? LoadingState.Done : LoadingState.Streaming,
-<<<<<<< HEAD
-      // This should not be needed but unfortunately Prometheus datasource sends non DataFrame here bypassing the
-      // typing.
-=======
->>>>>>> 289a33bf
       series: this.sendFrames ? getProcessedDataFrames(series) : [],
       legacy: this.sendLegacy ? translateToLegacyData(series) : undefined,
       request: {
