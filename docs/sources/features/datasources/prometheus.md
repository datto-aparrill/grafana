+++
title = "Using Prometheus in Grafana"
description = "Guide for using Prometheus in Grafana"
keywords = ["grafana", "prometheus", "guide"]
type = "docs"
aliases = ["/docs/grafana/latest/datasources/prometheus"]
[menu.docs]
name = "Prometheus"
parent = "datasources"
weight = 1
+++

# Prometheus data source

Grafana includes built-in support for Prometheus. This topic explains options, variables, querying, and other options specific to the Prometheus data source. Refer to [Add a data source]({{< relref "add-a-data-source.md" >}}) for instructions on how to add a data source to Grafana.

## Prometheus settings

To access Prometheus settings, click the **Configuration** (gear) icon, then click **Data Sources**, and then click **Prometheus**.

| Name                      | Description                                                                                                                           |
| ------------------------- | ------------------------------------------------------------------------------------------------------------------------------------- |
| _Name_                    | The data source name. This is how you refer to the data source in panels and queries.                                                 |
| _Default_                 | Default data source means that it will be pre-selected for new panels.                                                                |
| _Url_                     | The URL of your Prometheus server, e.g. `http://prometheus.example.org:9090`.                                                         |
| _Access_                  | Server (default) = URL needs to be accessible from the Grafana backend/server, Browser = URL needs to be accessible from the browser. |
| _Basic Auth_              | Enable basic authentication to the Prometheus data source.                                                                            |
| _User_                    | User name for basic authentication.                                                                                                   |
| _Password_                | Password for basic authentication.                                                                                                    |
| _Scrape interval_         | Set this to the typical scrape and evaluation interval configured in Prometheus. Defaults to 15s.                                     |
| _Custom Query Parameters_ | Add custom parameters to the Prometheus query URL. For example `timeout`, `partial_response`, `dedup`, or `max_source_resolution`. Multiple parameters should be concatenated together with an '&amp;'. |

## Prometheus query editor

Open a graph in edit mode by click the title > Edit (or by pressing `e` key while hovering over panel).

{{< docs-imagebox img="/img/docs/v45/prometheus_query_editor_still.png"
                  animated-gif="/img/docs/v45/prometheus_query_editor.gif" >}}

| Name               | Description                                                                                                                                                                                                                                                                                                                         |
| ------------------ | ----------------------------------------------------------------------------------------------------------------------------------------------------------------------------------------------------------------------------------------------------------------------------------------------------------------------------------- |
| _Query expression_ | Prometheus query expression, check out the [Prometheus documentation](http://prometheus.io/docs/querying/basics/).                                                                                                                                                                                                                  |
| _Legend format_    | Controls the name of the time series, using name or pattern. For example `{{hostname}}` is replaced with the label value for the label `hostname`.                                                                                                                                                                                 |
| _Min step_         | An additional lower limit for the [`step` parameter of Prometheus range queries](https://prometheus.io/docs/prometheus/latest/querying/api/#range-queries) and for the `$__interval` variable. The limit is absolute and not modified by the _Resolution_ setting.                                                                  |
| _Resolution_       | `1/1` sets both the `$__interval` variable and the [`step` parameter of Prometheus range queries](https://prometheus.io/docs/prometheus/latest/querying/api/#range-queries) such that each pixel corresponds to one data point. For better performance, lower resolutions can be picked. `1/2` only retrieves a data point for every other pixel, and `1/10` retrieves one data point per 10 pixels. Note that both _Min time interval_ and _Min step_ limit the final value of `$__interval` and `step`. |
| _Metric lookup_    | Search for metric names in this input field.                                                                                                                                                                                                                                                                                        |
| _Format as_        | Switch between `Table`, `Time series` or `Heatmap`. `Table` will only work in the Table panel. `Heatmap` is suitable for displaying metrics of the Histogram type on a Heatmap panel. Under the hood, it converts cumulative histograms to regular ones and sorts series by the bucket bound.                                       |
| _Instant_          | Perform an "instant" query, to return only the latest value that Prometheus has scraped for the requested time series. Instant queries return results much faster than normal range queries. Use them to look up label sets.                                                                                                        |
| _Min time interval_| This value multiplied by the denominator from the _Resolution_ setting sets a lower limit to both the `$__interval` variable and the [`step` parameter of Prometheus range queries](https://prometheus.io/docs/prometheus/latest/querying/api/#range-queries). Defaults to _Scrape interval_ as set in the data source options.     |

> **Note:** Grafana modifies the request dates for queries to align them with the dynamically calculated step. This ensures consistent display of metrics data, but it can result in a small gap of data at the right edge of a graph.

### Instant queries

The Prometheus data source allows you to run "instant" queries, which query only the latest value.
You can visualize the results in a table panel to see all available labels of a timeseries.

Instant query results are made up only of one data point per series but can be shown in the graph panel with the help of [series overrides]({{< relref "../panels/graph/#series-overrides" >}}).
To show them in the graph as a latest value point, add a series override and select `Points > true`.
To show a horizontal line across the whole graph, add a series override and select `Transform > constant`.

> Support for constant series overrides is available from Grafana v6.4

## Templating

Instead of hard-coding things like server, application and sensor name in your metric queries, you can use variables in their place.
Variables are shown as dropdown select boxes at the top of the dashboard. These dropdowns make it easy to change the data
being displayed in your dashboard.

Check out the [Templating]({{< relref "../../variables/templates-and-variables.md" >}}) documentation for an introduction to the templating feature and the different
types of template variables.

### Query variable

Variable of the type _Query_ allows you to query Prometheus for a list of metrics, labels or label values. The Prometheus data source plugin
provides the following functions you can use in the `Query` input field.

| Name                             | Description                                                             |
| -------------------------------- | ----------------------------------------------------------------------- |
| _label_\__names()_               | Returns a list of label names.                                          |
| _label_\__values(label)_         | Returns a list of label values for the `label` in every metric.         |
| _label_\__values(metric, label)_ | Returns a list of label values for the `label` in the specified metric. |
| _metrics(metric)_                | Returns a list of metrics matching the specified `metric` regex.        |
| _query_\__result(query)_         | Returns a list of Prometheus query result for the `query`.              |

For details of what _metric names_, _label names_ and _label values_ are please refer to the [Prometheus documentation](http://prometheus.io/docs/concepts/data_model/#metric-names-and-labels).

#### Using interval and range variables

> Support for `$__range`, `$__range_s` and `$__range_ms` only available from Grafana v5.3

<<<<<<< HEAD
It's possible to use some global built-in variables in query variables; `$__interval`, `$__interval_ms`, `$__range`, `$__range_s` and `$__range_ms`, see [Global built-in variables]({{< relref "../../variables/templates-and-variables/#global-built-in-variables" >}}) for more information. These can be convenient to use in conjunction with the `query_result` function when you need to filter variable queries since
=======
You can use some global built-in variables in query variables; `$__interval`, `$__interval_ms`, `$__range`, `$__range_s` and `$__range_ms`, see [Global built-in variables]({{< relref "../../reference/templating/#global-built-in-variables" >}}) for more information. These can be convenient to use in conjunction with the `query_result` function when you need to filter variable queries since
>>>>>>> 2c0a1d84
`label_values` function doesn't support queries.

Make sure to set the variable's `refresh` trigger to be `On Time Range Change` to get the correct instances when changing the time range on the dashboard.

**Example usage:**

Populate a variable with the busiest 5 request instances based on average QPS over the time range shown in the dashboard:

```
Query: query_result(topk(5, sum(rate(http_requests_total[$__range])) by (instance)))
Regex: /"([^"]+)"/
```

Populate a variable with the instances having a certain state over the time range shown in the dashboard, using `$__range_s`:

```
Query: query_result(max_over_time(<metric>[${__range_s}s]) != <state>)
Regex:
```

### Using variables in queries

There are two syntaxes:

- `$<varname>` Example: rate(http_requests_total{job=~"\$job"}[5m])
- `[[varname]]` Example: rate(http_requests_total{job=~"[[job]]"}[5m])

Why two ways? The first syntax is easier to read and write but does not allow you to use a variable in the middle of a word. When the _Multi-value_ or _Include all value_
options are enabled, Grafana converts the labels from plain text to a regex compatible string. Which means you have to use `=~` instead of `=`.

## Annotations

[Annotations]({{< relref "../../reference/annotations.md" >}}) allow you to overlay rich event information on top of graphs. You add annotation
queries via the Dashboard menu / Annotations view.

Prometheus supports two ways to query annotations.

- A regular metric query
- A Prometheus query for pending and firing alerts (for details see [Inspecting alerts during runtime](https://prometheus.io/docs/prometheus/latest/configuration/alerting_rules/#inspecting-alerts-during-runtime))

The step option is useful to limit the number of events returned from your query.

## Get Grafana metrics into Prometheus

Grafana exposes metrics for Prometheus on the `/metrics` endpoint. We also bundle a dashboard within Grafana so you can get started viewing your metrics faster. You can import the bundled dashboard by going to the data source edit page and click the dashboard tab. There you can find a dashboard for Grafana and one for Prometheus. Import and start viewing all the metrics!

For detailed instructions, refer to [Internal Grafana metrics]({{< relref "../../administration/metrics.md">}}).

## Provision the Prometheus data source

You can configure data sources using config files with Grafana's provisioning system. Read more about how it works and all the settings you can set for data sources on the [provisioning docs page]({{< relref "../../administration/provisioning/#datasources" >}})

Here are some provisioning examples for this data source:

```yaml
apiVersion: 1

datasources:
  - name: Prometheus
    type: prometheus
    access: proxy
    url: http://localhost:9090
```<|MERGE_RESOLUTION|>--- conflicted
+++ resolved
@@ -89,11 +89,8 @@
 
 > Support for `$__range`, `$__range_s` and `$__range_ms` only available from Grafana v5.3
 
-<<<<<<< HEAD
-It's possible to use some global built-in variables in query variables; `$__interval`, `$__interval_ms`, `$__range`, `$__range_s` and `$__range_ms`, see [Global built-in variables]({{< relref "../../variables/templates-and-variables/#global-built-in-variables" >}}) for more information. These can be convenient to use in conjunction with the `query_result` function when you need to filter variable queries since
-=======
 You can use some global built-in variables in query variables; `$__interval`, `$__interval_ms`, `$__range`, `$__range_s` and `$__range_ms`, see [Global built-in variables]({{< relref "../../reference/templating/#global-built-in-variables" >}}) for more information. These can be convenient to use in conjunction with the `query_result` function when you need to filter variable queries since
->>>>>>> 2c0a1d84
+
 `label_values` function doesn't support queries.
 
 Make sure to set the variable's `refresh` trigger to be `On Time Range Change` to get the correct instances when changing the time range on the dashboard.
