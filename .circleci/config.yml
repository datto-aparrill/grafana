--- conflicted
+++ resolved
@@ -82,32 +82,16 @@
           command: |
             if [[ -n $CIRCLE_TAG ]]; then
               # A release build
-<<<<<<< HEAD
-              /tmp/workspace/bin/grabpl build-backend --edition << parameters.edition >> \
-                --variants << parameters.variant >> $CIRCLE_TAG
-            elif [[ $CIRCLE_BRANCH == "master" ]]; then
-              # A master build
-              /tmp/workspace/bin/grabpl build-backend --edition << parameters.edition >> \
-                --variants << parameters.variant >> --build-id $CIRCLE_WORKFLOW_ID
-            elif [[ $CIRCLE_BRANCH == "chore/test-release-pipeline" ]]; then
-              # We're testing the release pipeline
-              /tmp/workspace/bin/grabpl build-backend --edition << parameters.edition >> \
-                --variants << parameters.variant >> v6.7.0-beta1
-            else
-              echo "Unknown branch trigger: $CIRCLE_BRANCH"
-              exit 1
-=======
               /tmp/grabpl build-backend --edition << parameters.edition >> \
                 --variants << parameters.variant >> $CIRCLE_TAG
             elif [[ $CIRCLE_BRANCH == "chore/test-release-pipeline" ]]; then
               # We're testing the release pipeline
               /tmp/grabpl build-backend --edition << parameters.edition >> \
-                --variants << parameters.variant >> v6.7.0-beta1
+                --variants << parameters.variant >> v7.0.0-beta1
             else
               # A master or PR build
               /tmp/grabpl build-backend --edition << parameters.edition >> \
                 --variants << parameters.variant >> --build-id $CIRCLE_WORKFLOW_ID
->>>>>>> 154dc188
             fi
       - run:
           name: Move artifacts
@@ -399,20 +383,6 @@
       - run:
           name: Package Grafana
           command: |
-<<<<<<< HEAD
-            if [[ -n $CIRCLE_TAG ]]; then
-              # A release build
-              /tmp/workspace/bin/grabpl package --edition oss $CIRCLE_TAG
-            elif [[ $CIRCLE_BRANCH == "master" ]]; then
-              # A master build
-              /tmp/workspace/bin/grabpl package --edition oss --build-id $CIRCLE_WORKFLOW_ID
-            elif [[ $CIRCLE_BRANCH == "chore/test-release-pipeline" ]]; then
-              # We're testing the release pipeline
-              /tmp/workspace/bin/grabpl package --edition oss v6.7.0-beta1
-            else
-              echo "Unknown branch trigger: $CIRCLE_BRANCH"
-              exit 1
-=======
             if [[ -n "$CIRCLE_PR_NUMBER" ]]; then
               echo Using test GPG key pair since building a forked PR
               source scripts/build/gpg-test-vars.sh
@@ -423,7 +393,7 @@
               /tmp/grabpl package --jobs 2 --edition oss $CIRCLE_TAG
             elif [[ $CIRCLE_BRANCH == "chore/test-release-pipeline" ]]; then
               # We're testing the release pipeline
-              /tmp/grabpl package --jobs 2 --edition oss v6.7.0-beta1
+              /tmp/grabpl package --jobs 2 --edition oss v7.0.0-beta1
             elif [[ $CIRCLE_BRANCH == "master" ]]; then
               # A master build
               /tmp/grabpl package --jobs 2 --edition oss --build-id $CIRCLE_WORKFLOW_ID
@@ -431,7 +401,6 @@
               # A PR build
               /tmp/grabpl package --jobs 2 --edition oss --build-id $CIRCLE_WORKFLOW_ID --variants \
                 linux-x64,linux-x64-musl,osx64,win64
->>>>>>> 154dc188
             fi
       - run:
           name: Move artifacts
@@ -476,22 +445,10 @@
           command: |
             if [[ -n $CIRCLE_TAG ]]; then
               # A release build
-<<<<<<< HEAD
-              /tmp/workspace/bin/grabpl package --edition enterprise $CIRCLE_TAG
-            elif [[ $CIRCLE_BRANCH == "master" ]]; then
-              # A master build
-              /tmp/workspace/bin/grabpl package --edition enterprise --build-id $CIRCLE_WORKFLOW_ID
-            elif [[ $CIRCLE_BRANCH == "chore/test-release-pipeline" ]]; then
-              # We're testing the release pipeline
-              /tmp/workspace/bin/grabpl package --edition enterprise v6.7.0-beta1
-            else
-              echo "Unknown branch trigger: $CIRCLE_BRANCH"
-              exit 1
-=======
               /tmp/grabpl package --jobs 2 --edition enterprise $CIRCLE_TAG
             elif [[ $CIRCLE_BRANCH == "chore/test-release-pipeline" ]]; then
               # We're testing the release pipeline
-              /tmp/grabpl package --jobs 2 --edition enterprise v6.7.0-beta1
+              /tmp/grabpl package --jobs 2 --edition enterprise v7.0.0-beta1
             elif [[ $CIRCLE_BRANCH == "master" ]]; then
               # A master build
               /tmp/grabpl package --jobs 2 --edition enterprise --build-id $CIRCLE_WORKFLOW_ID
@@ -499,7 +456,6 @@
               # A PR build
               /tmp/grabpl package --jobs 2 --edition enterprise --build-id $CIRCLE_WORKFLOW_ID --variants \
                 linux-x64,linux-x64-musl,osx64,win64
->>>>>>> 154dc188
             fi
       - run:
           name: Move artifacts
@@ -524,8 +480,6 @@
     parameters:
       edition:
         type: string
-<<<<<<< HEAD
-=======
     executor: grafana-publish
     steps:
       - run:
@@ -565,7 +519,6 @@
 
   publish-storybook:
     description: "Publish Storybook"
->>>>>>> 154dc188
     executor: grafana-publish
     steps:
       - checkout
@@ -573,18 +526,6 @@
           name: CI job started
           command: ./scripts/ci-job-started.sh
       - run:
-<<<<<<< HEAD
-          name: Publish packages
-          command: |
-            cp -r /tmp/workspace/<< parameters.edition >>/dist .
-            if [[ $CIRCLE_BRANCH == "chore/test-release-pipeline" ]]; then
-              # We're testing the release pipeline
-              /tmp/workspace/bin/grabpl publish-packages --edition << parameters.edition >> \
-                --deb-db-bucket grafana-testing-aptly-db --deb-repo-bucket grafana-testing-repo --packages-bucket \
-                grafana-downloads-test --rpm-repo-bucket grafana-testing-repo --simulate-release
-            else
-              /tmp/workspace/bin/grabpl publish-packages --edition << parameters.edition >>
-=======
           name: Publish Storybook
           command: |
             yarn install --frozen-lockfile --no-progress
@@ -679,7 +620,6 @@
               /tmp/grabpl publish-docker --jobs 4 --edition << parameters.edition >> --ubuntu=<< parameters.ubuntu >> --dry-run
             else
               /tmp/grabpl publish-docker --jobs 4 --edition << parameters.edition >> --ubuntu=<< parameters.ubuntu >>
->>>>>>> 154dc188
             fi
       - run:
           name: CI job failed
@@ -690,16 +630,6 @@
           command: ./scripts/ci-job-succeeded.sh
           when: on_success
 
-<<<<<<< HEAD
-  build-docker-images:
-    description: "Build Docker images"
-    parameters:
-      edition:
-        type: string
-      ubuntu:
-        type: boolean
-    executor: docker
-=======
   end-to-end-tests:
     docker:
       - image: circleci/node:12-browsers
@@ -805,28 +735,15 @@
   codespell:
     docker:
       - image: cimg/python:3.8
->>>>>>> 154dc188
-    steps:
-      - checkout
-      - run:
-<<<<<<< HEAD
-          name: CI job started
-          command: ./scripts/ci-job-started.sh
-      - run: docker info
-      # XXX: Is this necessary?
-      - run: docker run --privileged linuxkit/binfmt:v0.6
-      - run:
-          name: Copy Grafana archives
-          command: |
-            cp -r /tmp/workspace/<< parameters.edition >>/dist .
-=======
+    steps:
+      - checkout
+      - run:
           name: Install codespell
           command: "pip install codespell"
       - run:
           # Important: all words have to be in lowercase, and separated by "\n".
           name: exclude known exceptions
           command: 'echo -e "unknwon\nreferer\nerrorstring\neror" > words_to_ignore.txt'
->>>>>>> 154dc188
       - run:
           name: check documentation spelling errors
           command: "codespell -I ./words_to_ignore.txt docs/"
@@ -843,15 +760,6 @@
       - run:
           name: Install Go linters
           command: |
-<<<<<<< HEAD
-            /tmp/workspace/bin/grabpl build-docker --edition << parameters.edition >> --ubuntu=<< parameters.ubuntu >> $CIRCLE_WORKFLOW_ID
-            mkdir -p << parameters.edition >>/docker
-            mv docker/*.tar << parameters.edition >>/docker/
-      - persist_to_workspace:
-          root: .
-          paths:
-            - << parameters.edition >>/docker/*.tar
-=======
             pushd /tmp
             curl -fLO https://github.com/golangci/golangci-lint/releases/download/v1.24.0/golangci-lint-1.24.0-linux-amd64.tar.gz
             echo 241ca454102e909de04957ff8a5754c757cefa255758b3e1fba8a4533d19d179 \
@@ -921,7 +829,6 @@
       - run:
           name: build backend and run go tests
           command: "./scripts/circle-test-backend.sh"
->>>>>>> 154dc188
       - run:
           name: CI job failed
           command: "./scripts/ci-job-failed.sh"
@@ -931,427 +838,6 @@
           command: "./scripts/ci-job-succeeded.sh"
           when: on_success
 
-<<<<<<< HEAD
-  publish-docker-images:
-    description: Publish Docker images
-    parameters:
-      edition:
-        type: string
-      ubuntu:
-        type: boolean
-    executor: docker
-    steps:
-      - attach_workspace:
-          at: /tmp/workspace
-      - checkout
-      - run:
-          name: CI job started
-          command: ./scripts/ci-job-started.sh
-      - run:
-          name: Copy artifacts from workspace
-          command: |
-            cp -r /tmp/workspace/<< parameters.edition >>/docker .
-            cp -r /tmp/workspace/<< parameters.edition >>/dist .
-      - run:
-          name: Publish Docker images
-          command: |
-            if [[ $CIRCLE_BRANCH == "chore/test-release-pipeline" ]]; then
-              # We're testing the release pipeline
-              /tmp/workspace/bin/grabpl publish-docker --edition << parameters.edition >> --ubuntu=<< parameters.ubuntu >> --dry-run
-            else
-              /tmp/workspace/bin/grabpl publish-docker --edition << parameters.edition >> --ubuntu=<< parameters.ubuntu >>
-            fi
-      - run:
-          name: CI job failed
-          command: ./scripts/ci-job-failed.sh
-          when: on_fail
-      - run:
-          name: CI job succeeded
-          command: ./scripts/ci-job-succeeded.sh
-          when: on_success
-
-  end-to-end-tests:
-    docker:
-      - image: circleci/node:12-browsers
-      - image: grafana/grafana-dev:$CIRCLE_WORKFLOW_ID
-    steps:
-      - attach_workspace:
-          at: /tmp/workspace
-      - checkout
-      - run: dockerize -wait tcp://127.0.0.1:3000 -timeout 120s
-      - run:
-          name: CI job started
-          command: ./scripts/ci-job-started.sh
-      - restore_cache:
-          key: dependency-cache-{{ checksum "yarn.lock" }}
-      - run:
-          name: yarn install
-          command: yarn install --pure-lockfile --no-progress
-          no_output_timeout: 5m
-      - save_cache:
-          key: dependency-cache-{{ checksum "yarn.lock" }}
-          paths:
-            - node_modules
-      - run:
-          name: Run end-to-end tests
-          command: env BASE_URL=http://127.0.0.1:3000 yarn e2e-tests
-          no_output_timeout: 5m
-      - store_artifacts:
-          path: public/e2e-tests/screenShots/theTruth
-          destination: expected-screenshots
-      - store_artifacts:
-          path: public/e2e-tests/screenShots/theOutput
-          destination: output-screenshots
-      - store_artifacts:
-          path: public/e2e-tests/videos
-          destination: output-videos
-      - run:
-          name: CI job failed
-          command: ./scripts/ci-job-failed.sh
-          when: on_fail
-      - run:
-          name: CI job succeeded
-          command: ./scripts/ci-job-succeeded.sh
-          when: on_success
-
-  mysql-integration-test:
-    docker:
-      - image: circleci/golang:1.13.4
-      - image: circleci/mysql:5.6-ram
-        environment:
-          MYSQL_ROOT_PASSWORD: rootpass
-          MYSQL_DATABASE: grafana_tests
-          MYSQL_USER: grafana
-          MYSQL_PASSWORD: password
-    working_directory: /go/src/github.com/grafana/grafana
-    steps:
-        - checkout
-        - run:
-            name: ci job started
-            command: './scripts/ci-job-started.sh'
-        - run: sudo apt update
-        - run: sudo apt install -y default-mysql-client
-        - run: dockerize -wait tcp://127.0.0.1:3306 -timeout 120s
-        - run: cat devenv/docker/blocks/mysql_tests/setup.sql | mysql -h 127.0.0.1 -P 3306 -u root -prootpass
-        - run:
-            name: mysql integration tests
-            command: './scripts/circle-test-mysql.sh'
-        - run:
-            name: ci job failed
-            command: './scripts/ci-job-failed.sh'
-            when: on_fail
-        - run:
-            name: ci job succeeded
-            command: './scripts/ci-job-succeeded.sh'
-            when: on_success
-
-  postgres-integration-test:
-    docker:
-      - image: circleci/golang:1.13.4
-      - image: circleci/postgres:9.3-ram
-        environment:
-          POSTGRES_USER: grafanatest
-          POSTGRES_PASSWORD: grafanatest
-          POSTGRES_DB: grafanatest
-    working_directory: /go/src/github.com/grafana/grafana
-    steps:
-        - checkout
-        - run:
-            name: ci job started
-            command: './scripts/ci-job-started.sh'
-        - run: sudo apt update
-        - run: sudo apt install -y postgresql-client
-        - run: dockerize -wait tcp://127.0.0.1:5432 -timeout 120s
-        - run: 'PGPASSWORD=grafanatest psql -p 5432 -h 127.0.0.1 -U grafanatest -d grafanatest -f devenv/docker/blocks/postgres_tests/setup.sql'
-        - run:
-            name: postgres integration tests
-            command: './scripts/circle-test-postgres.sh'
-        - run:
-            name: ci job failed
-            command: './scripts/ci-job-failed.sh'
-            when: on_fail
-        - run:
-            name: ci job succeeded
-            command: './scripts/ci-job-succeeded.sh'
-            when: on_success
-
-  cache-server-test:
-    docker:
-      - image: circleci/golang:1.13.4
-      - image: circleci/redis:4-alpine
-      - image: memcached
-    working_directory: /go/src/github.com/grafana/grafana
-    steps:
-        - checkout
-        - run:
-            name: ci job started
-            command: './scripts/ci-job-started.sh'
-        - run: dockerize -wait tcp://127.0.0.1:11211 -timeout 120s
-        - run: dockerize -wait tcp://127.0.0.1:6379 -timeout 120s
-        - run:
-            name: cache server tests
-            command: './scripts/circle-test-cache-servers.sh'
-        - run:
-            name: ci job failed
-            command: './scripts/ci-job-failed.sh'
-            when: on_fail
-        - run:
-            name: ci job succeeded
-            command: './scripts/ci-job-succeeded.sh'
-            when: on_success
-
-  end-to-end-test-release:
-      docker:
-        - image: circleci/node:12-browsers
-        - image: grafana/grafana-dev:$CIRCLE_TAG
-      steps:
-          - run: dockerize -wait tcp://127.0.0.1:3000 -timeout 120s
-          - checkout
-          - run:
-              name: ci job started
-              command: './scripts/ci-job-started.sh'
-          - restore_cache:
-              key: dependency-cache-{{ checksum "yarn.lock" }}
-          - run:
-              name: yarn install
-              command: 'yarn install --pure-lockfile --no-progress'
-              no_output_timeout: 5m
-          - save_cache:
-              key: dependency-cache-{{ checksum "yarn.lock" }}
-              paths:
-                - node_modules
-          - run:
-              name: run end-to-end tests
-              command: 'env BASE_URL=http://127.0.0.1:3000 yarn e2e-tests'
-              no_output_timeout: 5m
-          - store_artifacts:
-                path: public/e2e-tests/screenShots/theTruth
-                destination: expected-screenshots
-          - store_artifacts:
-                path: public/e2e-tests/screenShots/theOutput
-                destination: output-screenshots
-          - store_artifacts:
-              path: public/e2e-tests/videos
-              destination: output-videos
-          - run:
-              name: ci job failed
-              command: './scripts/ci-job-failed.sh'
-              when: on_fail
-          - run:
-              name: ci job succeeded
-              command: './scripts/ci-job-succeeded.sh'
-              when: on_success
-
-  codespell:
-    docker:
-      - image: circleci/python
-    steps:
-      - checkout
-      - run:
-          name: install codespell
-          command: 'sudo pip install codespell'
-      - run:
-          # Important: all words have to be in lowercase, and separated by "\n".
-          name: exclude known exceptions
-          command: 'echo -e "unknwon\nreferer\nerrorstring\neror" > words_to_ignore.txt'
-      - run:
-          name: check documentation spelling errors
-          command: 'codespell -I ./words_to_ignore.txt docs/'
-
-  lint-go:
-    docker:
-      - image: circleci/golang:1.13.4
-        environment:
-          # we need CGO because of go-sqlite3
-          CGO_ENABLED: 1
-    working_directory: /go/src/github.com/grafana/grafana
-    steps:
-      - checkout
-      - run:
-          name: Lint Go
-          command: 'make lint-go'
-
-  shellcheck:
-    machine: true
-    working_directory: ~/go/src/github.com/grafana/grafana
-    steps:
-      - checkout
-      - run:
-          name: ShellCheck
-          command: 'make shellcheck'
-
-  test-frontend:
-    docker:
-      - image: circleci/node:12
-    steps:
-      - checkout
-      - run:
-          name: ci job started
-          command: './scripts/ci-job-started.sh'
-      - restore_cache:
-          key: dependency-cache-{{ checksum "yarn.lock" }}
-      - run:
-          name: yarn install
-          command: 'yarn install --frozen-lockfile --no-progress'
-          no_output_timeout: 15m
-      - save_cache:
-          key: dependency-cache-{{ checksum "yarn.lock" }}
-          paths:
-            - node_modules
-      - run:
-          name: frontend tests
-          command: './scripts/circle-test-frontend.sh'
-      - store_test_results:
-          path: reports/junit
-      - run:
-          name: ci job failed
-          command: './scripts/ci-job-failed.sh'
-          when: on_fail
-      - run:
-          name: ci job succeeded
-          command: './scripts/ci-job-succeeded.sh'
-          when: on_success
-
-  test-backend:
-    docker:
-      - image: circleci/golang:1.13.4
-    working_directory: /go/src/github.com/grafana/grafana
-    steps:
-      - checkout
-      - run:
-          name: ci job started
-          command: './scripts/ci-job-started.sh'
-      - run:
-          name: build backend and run go tests
-          command: './scripts/circle-test-backend.sh'
-      - run:
-          name: ci job failed
-          command: './scripts/ci-job-failed.sh'
-          when: on_fail
-      - run:
-          name: ci job succeeded
-          command: './scripts/ci-job-succeeded.sh'
-          when: on_success
-
-
-  build-all:
-    docker:
-      - image: grafana/build-container:1.2.13
-    working_directory: /go/src/github.com/grafana/grafana
-    steps:
-      - checkout
-      - run:
-          name: prepare build tools
-          command: '/tmp/bootstrap.sh'
-      - run:
-          name: ci job started
-          command: './scripts/ci-job-started.sh'
-      - restore_cache:
-          key: phantomjs-binaries-{{ checksum "scripts/build/download-phantomjs.sh" }}
-      - run:
-          name: download phantomjs binaries
-          command: './scripts/build/download-phantomjs.sh'
-      - save_cache:
-          key: phantomjs-binaries-{{ checksum "scripts/build/download-phantomjs.sh" }}
-          paths:
-            - /tmp/phantomjs
-      - run:
-          name: build and package grafana
-          command: './scripts/build/build-all.sh'
-      - run:
-          name: Prepare GPG private key
-          command: './scripts/build/prepare_signing_key.sh'
-      - run:
-          name: sign packages
-          command: './scripts/build/sign_packages.sh dist/*.rpm'
-      - run:
-          name: verify signed packages
-          command: './scripts/build/verify_signed_packages.sh dist/*.rpm'
-      - run:
-          name: sha-sum packages
-          command: 'go run build.go sha-dist'
-      - run:
-          name: Test and build Grafana.com release publisher
-          command: 'cd scripts/build/release_publisher && go test . && go build -o release_publisher .'
-      - persist_to_workspace:
-          root: .
-          paths:
-            - dist/*
-            - scripts/*.sh
-            - scripts/build/release_publisher/release_publisher
-            - scripts/build/publish.sh
-      - run:
-          name: ci job failed
-          command: './scripts/ci-job-failed.sh'
-          when: on_fail
-      - run:
-          name: ci job succeeded
-          command: './scripts/ci-job-succeeded.sh'
-          when: on_success
-
-  build:
-    docker:
-      - image: grafana/build-container:1.2.13
-    working_directory: /go/src/github.com/grafana/grafana
-    steps:
-      - checkout
-      - run:
-          name: ci job started
-          command: './scripts/ci-job-started.sh'
-      - run:
-          name: prepare build tools
-          command: '/tmp/bootstrap.sh'
-      - run:
-          name: build and package grafana
-          command: './scripts/build/build.sh'
-      - run:
-          name: Prepare GPG private key
-          command: './scripts/build/prepare_signing_key.sh'
-      - run:
-          name: sign packages
-          command: './scripts/build/sign_packages.sh dist/*.rpm'
-      - run:
-          name: sha-sum packages
-          command: 'go run build.go sha-dist'
-      - run:
-          name: Test Grafana.com release publisher
-          command: 'cd scripts/build/release_publisher && go test .'
-      - persist_to_workspace:
-          root: .
-          paths:
-            - dist/*
-      - run:
-          name: ci job failed
-          command: './scripts/ci-job-failed.sh'
-          when: on_fail
-      - run:
-          name: ci job succeeded
-          command: './scripts/ci-job-succeeded.sh'
-          when: on_success
-
-  build-fast-backend:
-    docker:
-      - image: grafana/build-container:1.2.13
-    working_directory: /go/src/github.com/grafana/grafana
-    steps:
-      - checkout
-      - run:
-          name: prepare build tools
-          command: '/tmp/bootstrap.sh'
-      - run:
-          name: ci job started
-          command: './scripts/ci-job-started.sh'
-      - run:
-          name: build grafana backend
-          command: './scripts/build/build.sh --fast --backend-only'
-      - persist_to_workspace:
-          root: .
-          paths:
-            - bin/*
-      - run:
-          name: ci job failed
-          command: './scripts/ci-job-failed.sh'
-=======
   build-docs-website:
     executor: grafana-build
     steps:
@@ -1379,7 +865,6 @@
       - run:
           name: CI job failed
           command: "./scripts/ci-job-failed.sh"
->>>>>>> 154dc188
           when: on_fail
       - run:
           name: CI job succeeded
@@ -1482,12 +967,7 @@
 workflows:
   build-pipeline:
     jobs:
-<<<<<<< HEAD
-      - install-grabpl:
-          filters: *filter-master-or-release
-=======
       # No filters, meaning this job runs for all branches
->>>>>>> 154dc188
       - build-backend:
           filters: *filter-master-or-release
           edition: oss
@@ -1529,11 +1009,7 @@
             - test-backend
             - test-frontend
       - build-backend:
-<<<<<<< HEAD
-          filters: *filter-master-or-release
-=======
-          # No filters, meaning this job runs for all branches
->>>>>>> 154dc188
+          # No filters, meaning this job runs for all branches
           edition: oss
           variant: osx64
           name: build-oss-backend-osx64
@@ -1541,11 +1017,7 @@
             - test-backend
             - test-frontend
       - build-backend:
-<<<<<<< HEAD
-          filters: *filter-master-or-release
-=======
-          # No filters, meaning this job runs for all branches
->>>>>>> 154dc188
+          # No filters, meaning this job runs for all branches
           edition: oss
           variant: win64
           name: build-oss-backend-win64
@@ -1553,11 +1025,7 @@
             - test-backend
             - test-frontend
       - build-backend:
-<<<<<<< HEAD
-          filters: *filter-master-or-release
-=======
-          # No filters, meaning this job runs for all branches
->>>>>>> 154dc188
+          # No filters, meaning this job runs for all branches
           edition: oss
           variant: linux-x64
           name: build-oss-backend-linux-x64
@@ -1565,11 +1033,7 @@
             - test-backend
             - test-frontend
       - build-backend:
-<<<<<<< HEAD
-          filters: *filter-master-or-release
-=======
-          # No filters, meaning this job runs for all branches
->>>>>>> 154dc188
+          # No filters, meaning this job runs for all branches
           edition: oss
           variant: linux-x64-musl
           name: build-oss-backend-linux-x64-musl
@@ -1577,11 +1041,7 @@
             - test-backend
             - test-frontend
       - build-frontend:
-<<<<<<< HEAD
-          filters: *filter-master-or-release
-=======
-          # No filters, meaning this job runs for all branches
->>>>>>> 154dc188
+          # No filters, meaning this job runs for all branches
           name: build-oss-frontend
           edition: oss
           requires:
@@ -1635,11 +1095,7 @@
             - test-backend
             - test-frontend
       - build-backend:
-<<<<<<< HEAD
-          filters: *filter-master-or-release
-=======
-          # No filters, meaning this job runs for all branches
->>>>>>> 154dc188
+          # No filters, meaning this job runs for all branches
           name: build-enterprise-backend-osx64
           edition: enterprise
           variant: osx64
@@ -1647,11 +1103,7 @@
             - test-backend
             - test-frontend
       - build-backend:
-<<<<<<< HEAD
-          filters: *filter-master-or-release
-=======
-          # No filters, meaning this job runs for all branches
->>>>>>> 154dc188
+          # No filters, meaning this job runs for all branches
           name: build-enterprise-backend-win64
           edition: enterprise
           variant: win64
@@ -1659,11 +1111,7 @@
             - test-backend
             - test-frontend
       - build-backend:
-<<<<<<< HEAD
-          filters: *filter-master-or-release
-=======
-          # No filters, meaning this job runs for all branches
->>>>>>> 154dc188
+          # No filters, meaning this job runs for all branches
           name: build-enterprise-backend-linux-x64
           edition: enterprise
           variant: linux-x64
@@ -1671,11 +1119,7 @@
             - test-backend
             - test-frontend
       - build-backend:
-<<<<<<< HEAD
-          filters: *filter-master-or-release
-=======
-          # No filters, meaning this job runs for all branches
->>>>>>> 154dc188
+          # No filters, meaning this job runs for all branches
           name: build-enterprise-backend-linux-x64-musl
           edition: enterprise
           variant: linux-x64-musl
@@ -1683,36 +1127,16 @@
             - test-backend
             - test-frontend
       - build-frontend:
-<<<<<<< HEAD
-          filters: *filter-master-or-release
+          # No filters, meaning this job runs for all branches
           name: build-enterprise-frontend
           edition: enterprise
           requires:
-            - install-grabpl
-      - build-release-publisher:
-          filters: *filter-master-or-release
-      - codespell:
-          filters: *filter-master-or-release
-          requires:
-            - install-grabpl
-      - lint-go:
-          filters: *filter-master-or-release
-          requires:
-            - install-grabpl
-      - shellcheck-grabpl:
-          filters: *filter-master-or-release
-=======
-          # No filters, meaning this job runs for all branches
-          name: build-enterprise-frontend
-          edition: enterprise
-          requires:
             - test-backend
             - test-frontend
       - build-plugins:
           # No filters, meaning this job runs for all branches
           name: build-enterprise-plugins
           edition: enterprise
->>>>>>> 154dc188
           requires:
             - test-backend
             - test-frontend
@@ -1726,45 +1150,24 @@
       - shellcheck
       # No filters, meaning this job runs for all branches
       - test-backend:
-<<<<<<< HEAD
-          filters: *filter-master-or-release
-=======
->>>>>>> 154dc188
           requires:
             - lint-go
-<<<<<<< HEAD
-      - test-frontend:
-          filters: *filter-master-or-release
-          requires:
-            - install-grabpl
-      - mysql-integration-test:
-          filters: *filter-master-or-release
-=======
       # No filters, meaning this job runs for all branches
       - test-frontend
       # No filters, meaning this job runs for all branches
       - mysql-integration-test:
->>>>>>> 154dc188
           requires:
             - lint-go
             - test-backend
             - test-frontend
       - postgres-integration-test:
-<<<<<<< HEAD
-          filters: *filter-master-or-release
-=======
-          # No filters, meaning this job runs for all branches
->>>>>>> 154dc188
+          # No filters, meaning this job runs for all branches
           requires:
             - lint-go
             - test-backend
             - test-frontend
       - package-oss:
-<<<<<<< HEAD
-          filters: *filter-master-or-release
-=======
-          # No filters, meaning this job runs for all branches
->>>>>>> 154dc188
+          # No filters, meaning this job runs for all branches
           requires:
             - build-oss-backend-armv6
             - build-oss-backend-armv7
@@ -1782,11 +1185,7 @@
             - shellcheck
             - build-oss-plugins
       - package-enterprise:
-<<<<<<< HEAD
-          filters: *filter-master-or-release
-=======
-          # No filters, meaning this job runs for all branches
->>>>>>> 154dc188
+          # No filters, meaning this job runs for all branches
           requires:
             - build-enterprise-backend-armv6
             - build-enterprise-backend-armv7
@@ -1804,117 +1203,16 @@
             - shellcheck
             - build-enterprise-plugins
       - build-oss-windows-installer:
-<<<<<<< HEAD
-          filters: *filter-master-or-release
+          # No filters, meaning this job runs for all branches
           requires:
             - package-oss
       - build-enterprise-windows-installer:
-          filters: *filter-master-or-release
-=======
-          # No filters, meaning this job runs for all branches
-          requires:
-            - package-oss
-      - build-enterprise-windows-installer:
-          # No filters, meaning this job runs for all branches
->>>>>>> 154dc188
+          # No filters, meaning this job runs for all branches
           requires:
             - package-enterprise
       - release-next-packages:
           filters: *filter-only-master
           requires:
-<<<<<<< HEAD
-            - test-frontend
-      - release-packages:
-          filters: *filter-only-release
-          requires:
-            - end-to-end-tests
-            # TODO: Do we have more dependencies?
-      - publish-packages:
-          filters: *filter-master-or-release
-          name: publish-oss-packages
-          edition: oss
-          requires:
-            - package-oss
-            - build-oss-windows-installer
-            - end-to-end-tests
-            - build-release-publisher
-      - publish-packages:
-          filters: *filter-master-or-release
-          name: publish-enterprise-packages
-          edition: enterprise
-          requires:
-            - package-enterprise
-            - build-enterprise-windows-installer
-            - end-to-end-tests
-            - build-release-publisher
-      - build-docker-images:
-          filters: *filter-master-or-release
-          name: build-oss-docker-images
-          edition: oss
-          ubuntu: false
-          requires:
-            - package-oss
-            - build-oss-windows-installer
-      - build-docker-images:
-          filters: *filter-master-or-release
-          name: build-oss-ubuntu-docker-images
-          edition: oss
-          ubuntu: true
-          requires:
-            - package-oss
-            - build-oss-windows-installer
-      - build-docker-images:
-          filters: *filter-master-or-release
-          name: build-enterprise-docker-images
-          edition: enterprise
-          ubuntu: false
-          requires:
-            - package-enterprise
-            - build-enterprise-windows-installer
-      - build-docker-images:
-          filters: *filter-master-or-release
-          name: build-enterprise-ubuntu-docker-images
-          edition: enterprise
-          ubuntu: true
-          requires:
-            - package-enterprise
-            - build-enterprise-windows-installer
-      - end-to-end-tests:
-          filters: *filter-master-or-release
-          requires:
-            - build-oss-docker-images
-      - publish-docker-images:
-          filters: *filter-master-or-release
-          name: publish-oss-docker-images
-          edition: oss
-          ubuntu: false
-          requires:
-            - build-oss-docker-images
-            - end-to-end-tests
-      - publish-docker-images:
-          filters: *filter-master-or-release
-          name: publish-oss-ubuntu-docker-images
-          edition: oss
-          ubuntu: true
-          requires:
-            - build-oss-ubuntu-docker-images
-            - end-to-end-tests
-      - publish-docker-images:
-          filters: *filter-master-or-release
-          name: publish-enterprise-docker-images
-          edition: enterprise
-          ubuntu: false
-          requires:
-            - build-enterprise-docker-images
-            - end-to-end-tests
-      - publish-docker-images:
-          filters: *filter-master-or-release
-          name: publish-enterprise-ubuntu-docker-images
-          edition: enterprise
-          ubuntu: true
-          requires:
-            - build-enterprise-ubuntu-docker-images
-=======
             - end-to-end-tests
       - release-packages:
           filters: *filter-only-release
@@ -1940,7 +1238,6 @@
           requires:
             - package-enterprise
             - build-enterprise-windows-installer
->>>>>>> 154dc188
             - end-to-end-tests
             - mysql-integration-test
             - postgres-integration-test
